#!/usr/bin/env python

import time
import datetime
import itertools
import numpy as np

from ipywidgets import IntProgress, HTML, Box
from IPython.display import display
from .jitted import count_matrix_int
<<<<<<< HEAD


class SimcatError(Exception):
    def __init__(self, *args, **kwargs):
        Exception.__init__(self, *args, **kwargs)


def get_all_admix_edges(ttree, lower=0.25, upper=0.75, exclude_sisters=False):
    """
    Find all possible admixture edges on a tree. Edges are unidirectional, 
    so the source and dest need to overlap in time interval. To retrict 
    migration to occur away from nodes (these can be harder to detect when 
    validating methods) you can set upper and lower limits. For example, to 
    make all source migrations to occur at the midpoint of overlapping 
    intervals in which migration can occur you can set upper=.5, lower=.5.   
    """
    # bounds on edge overlaps
    if lower is None:
        lower = 0.0
    if upper is None:
        upper = 1.0

    ## for all nodes map the potential admixture interval
    for snode in ttree.treenode.traverse():
        if snode.is_root():
            snode.interval = (None, None)
        else:
            snode.interval = (snode.height, snode.up.height)

    ## for all nodes find overlapping intervals
    intervals = {}
    for snode in ttree.treenode.traverse():
        for dnode in ttree.treenode.traverse():
            if not any([snode.is_root(), dnode.is_root(), dnode == snode]):

                ## [option] skip sisters
                if (exclude_sisters) & (dnode.up == snode.up):
                    continue

                ## check for overlap
                smin, smax = snode.interval
                dmin, dmax = dnode.interval

                ## find if nodes have interval where admixture can occur
                low_bin = np.max([smin, dmin])
                top_bin = np.min([smax, dmax])              
                if top_bin > low_bin:

                    # restrict migration within bin to a smaller interval
                    length = top_bin - low_bin
                    low_limit = low_bin + (length * lower)
                    top_limit = low_bin + (length * upper)
                    intervals[(snode.idx, dnode.idx)] = (low_limit, top_limit)
    return intervals


def tile_reps(array, nreps):
    "used to fill labels in the simcat.Database for replicates"
    ts = array.size
    nr = nreps
    result = np.array(
        np.tile(array, nr)
        .reshape((nr, ts))
        .T.flatten())
    return result


def get_snps_count_matrix(tree, seqs):
    """
    Compiles SNP data into a nquartets x 16 x 16 count matrix with the order
    of quartets determined by the shape of the tree.
    """
    # get nquartets without requiring scipy (slower for biiig data tho)
    nquarts = sum(1 for i in itertools.combinations(range(tree.ntips), 4))

    # shape of the arr (count matrix)
    arr = np.zeros((nquarts, 16, 16), dtype=np.int64)

    # iterator for quartets, e.g., (0, 1, 2, 3), (0, 1, 2, 4)...
    quartidx = 0
    qiter = itertools.combinations(range(tree.ntips), 4)
    for currquart in qiter:
        # cols indices match tip labels b/c we named tips node.idx
        quartsnps = seqs[currquart, :]
        # save as stacked matrices
        arr[quartidx] = count_matrix_int(quartsnps.T)
        # save flattened to counts
        quartidx += 1
    return arr

# def progress_bar(njobs, nfinished, start, message=""):
#     "prints a progress bar"
#     ## measure progress
#     if njobs:
#         progress = 100 * (nfinished / njobs)
#     else:
#         progress = 100

#     ## build the bar
#     hashes = "#" * int(progress / 5.)
#     nohash = " " * int(20 - len(hashes))

#     ## get time stamp
#     elapsed = datetime.timedelta(seconds=int(time.time() - start))

#     ## print to stderr
#     args = [hashes + nohash, int(progress), elapsed, message]
#     print("\r[{}] {:>3}% | {} | {}".format(*args), end="")
#     sys.stderr.flush()

=======
>>>>>>> c4ac074b


__INVARIANTS__ = """
AAAA AAAC AAAG AAAT  AACA AACC AACG AACT  AAGA AAGC AAGG AAGT  AATA AATC AATG AATT
ACAA ACAC ACAG ACAT  ACCA ACCC ACCG ACCT  ACGA ACGC ACGG ACGT  ACTA ACTC ACTG ACTT
AGAA AGAC AGAG AGAT  AGCA AGCC AGCG AGCT  AGGA AGGC AGGG AGGT  AGTA AGTC AGTG AGTT
ATAA ATAC ATAG ATAT  ATCA ATCC ATCG ATCT  ATGA ATGC ATGG ATGT  ATTA ATTC ATTG ATTT

CAAA CAAC CAAG CAAT  CACA CACC CACG CACT  CAGA CAGC CAGG CAGT  CATA CATC CATG CATT
CCAA CCAC CCAG CCAT  CCCA CCCC CCCG CCCT  CCGA CCGC CCGG CCGT  CCTA CCTC CCTG CCTT
CGAA CGAC CGAG CGAT  CGCA CGCC CGCG CGCT  CGGA CGGC CGGG CGGT  CGTA CGTC CGTG CGTT
CTAA CTAC CTAG CTAT  CTCA CTCC CTCG CTCT  CTGA CTGC CTGG CTGT  CTTA CTTC CTTG CTTT

GAAA GAAC GAAG GAAT  GACA GACC GACG GACT  GAGA GAGC GAGG GAGT  GATA GATC GATG GATT
GCAA GCAC GCAG GCAT  GCCA GCCC GCCG GCCT  GCGA GCGC GCGG GCGT  GCTA GCTC GCTG GCTT
GGAA GGAC GGAG GGAT  GGCA GGCC GGCG GGCT  GGGA GGGC GGGG GGGT  GGTA GGTC GGTG GGTT
GTAA GTAC GTAG GTAT  GTCA GTCC GTCG GTCT  GTGA GTGC GTGG GTGT  GTTA GTTC GTTG GTTT

TAAA TAAC TAAG TAAT  TACA TACC TACG TACT  TAGA TAGC TAGG TAGT  TATA TATC TATG TATT
TCAA TCAC TCAG TCAT  TCCA TCCC TCCG TCCT  TCGA TCGC TCGG TCGT  TCTA TCTC TCTG TCTT
TGAA TGAC TGAG TGAT  TGCA TGCC TGCG TGCT  TGGA TGGC TGGG TGGT  TGTA TGTC TGTG TGTT
TTAA TTAC TTAG TTAT  TTCA TTCC TTCG TTCT  TTGA TTGC TTGG TTGT  TTTA TTTC TTTG TTTT
"""
INVARIANTS = np.array(__INVARIANTS__.strip().split()).reshape(16, 16)
ABBA_IDX = [
    (1, 4), (2, 8), (3, 12), (4, 1),
    (6, 9), (7, 13), (8, 2), (9, 6),
    (11, 14), (12, 3), (13, 7), (14, 11),
]
BABA_IDX = [
    (1, 1), (2, 2), (3, 3), (4, 4), 
    (6, 6), (7, 7), (8, 8), (9, 9),
    (11, 11), (12, 12), (13, 13), (14, 14),
]
FIXED_IDX = [
    (0, 0), (5, 5), (10, 10), (15, 15),
]

# HILS f1/f2
AABB_IDX = [
    (0, 5), (0, 10), (0, 15), 
    (5, 0), (5, 10), (5, 15),
    (10, 0), (10, 5), (10, 15),
    (15, 0), (15, 5), (15, 10), 
]

# HILS f3 (ijii - jiii) and f4 (iiji - iiij)
ABAA_IDX = [
    (1, 0), (2, 0), (3, 0),
    (4, 5), (5, 5), (6, 5),
    (8, 10), (9, 10), (11, 10),
    (12, 15), (13, 15), (14, 15),
]
BAAA_IDX = [
    (4, 0), (8, 0), (12, 0),
    (1, 5), (9, 5), (13, 5),
    (2, 10), (6, 10), (14, 10),
    (3, 15), (7, 15), (11, 15),
]
AABA_IDX = [
    (0, 4), (0, 8), (0, 12), 
    (5, 1), (5, 9), (5, 13),
    (10, 2), (10, 6), (10, 14),
    (15, 3), (15, 7), (15, 11),
]
AAAB_IDX = [
    (0, 1), (0, 2), (0, 3),
    (5, 4), (5, 6), (5, 7),
    (10, 8), (10, 9), (10, 11),
    (15, 12), (15, 13), (15, 14),
]




class SimcatError(Exception):
    def __init__(self, *args, **kwargs):
        Exception.__init__(self, *args, **kwargs)


class Progress(object):
    def __init__(self, njobs, message, children):

        # data
        self.njobs = njobs
        self.message = message
        self.start = time.time()

        # the progress bar 
        self.bar = IntProgress(
            value=0, min=0, max=self.njobs, 
            layout={
                "width": "350px",
                "height": "30px",
                "margin": "5px 0px 0px 0px",
            })

        # the message above progress bar
        self.label = HTML(
            self.printstr, 
            layout={
                "height": "25px",
                "margin": "0px",
            })

        # the box widget container
        heights = [
            int(i.layout.height[:-2]) for i in 
            children + [self.label, self.bar]
        ]
        self.widget = Box(
            children=children + [self.label, self.bar], 
            layout={
                "display": "flex",
                "flex_flow": "column",
                "height": "{}px".format(sum(heights) + 5),
                "margin": "5px 0px 5px 0px",
            })

    @property
    def printstr(self):
        self.elapsed = datetime.timedelta(seconds=int(time.time() - self.start))
        s1 = "<span style='font-size:14px; font-family:monospace'>"
        s2 = "</span>"
        inner = "{} | {:>3}% | {}".format(
            self.message, 
            int(100 * (self.bar.value / self.njobs)),
            self.elapsed,
        )
        return s1 + inner + s2

    def display(self):
        display(self.widget)

    def increment_all(self, value=1):
        self.bar.value += value
        if self.bar.value == self.njobs:
            self.bar.bar_style = "success"
        self.increment_time()

    def increment_time(self):
        self.label.value = self.printstr



def get_all_admix_edges(ttree, lower=0.25, upper=0.75, exclude_sisters=False):
    """
    Find all possible admixture edges on a tree. Edges are unidirectional, 
    so the source and dest need to overlap in time interval. To retrict 
    migration to occur away from nodes (these can be harder to detect when 
    validating methods) you can set upper and lower limits. For example, to 
    make all source migrations to occur at the midpoint of overlapping 
    intervals in which migration can occur you can set upper=.5, lower=.5.   
    """
    # bounds on edge overlaps
    if lower is None:
        lower = 0.0
    if upper is None:
        upper = 1.0

    # for all nodes map the potential admixture interval
    for snode in ttree.treenode.traverse():
        if snode.is_root():
            snode.interval = (None, None)
        else:
            snode.interval = (snode.height, snode.up.height)

    # for all nodes find overlapping intervals
    intervals = {}
    for snode in ttree.treenode.traverse():
        for dnode in ttree.treenode.traverse():
            if not any([snode.is_root(), dnode.is_root(), dnode == snode]):

                # [option] skip sisters
                if (exclude_sisters) & (dnode.up == snode.up):
                    continue

                # check for overlap
                smin, smax = snode.interval
                dmin, dmax = dnode.interval

                # find if nodes have interval where admixture can occur
                low_bin = np.max([smin, dmin])
                top_bin = np.min([smax, dmax])              
                if top_bin > low_bin:

                    # restrict migration within bin to a smaller interval
                    length = top_bin - low_bin
                    low_limit = low_bin + (length * lower)
                    top_limit = low_bin + (length * upper)
                    intervals[(snode.idx, dnode.idx)] = (low_limit, top_limit)
    return intervals



def get_snps_count_matrix(tree, seqs):
    """
    Compiles SNP data into a nquartets x 16 x 16 count matrix with the order
    of quartets determined by the shape of the tree.
    """
    # get nquartets without requiring scipy (slower for biiig data tho)
    nquarts = sum(1 for i in itertools.combinations(range(tree.ntips), 4))

    # shape of the arr (count matrix)
    arr = np.zeros((nquarts, 16, 16), dtype=np.int64)

    # iterator for quartets, e.g., (0, 1, 2, 3), (0, 1, 2, 4)...
    quartidx = 0
    qiter = itertools.combinations(range(tree.ntips), 4)
    for currquart in qiter:
        # cols indices match tip labels b/c we named tips node.idx
        quartsnps = seqs[currquart, :]
        # save as stacked matrices
        arr[quartidx] = count_matrix_int(quartsnps)
        # save flattened to counts
        quartidx += 1
    return arr



def calculate_dstat(mat):
    """
    Calculate ABBA-BABA (D-statistic) from a count matrix. 
    """
    # calculate
    abba = sum([mat[i] for i in ABBA_IDX])
    baba = sum([mat[i] for i in BABA_IDX])
    if abba + baba == 0:
        dstat = 0.
    else:
        dstat = (abba - baba) / (abba + baba)
    return dstat



def calculate_simple_f12(mat):
    """
    Returns the f1/f2 ratio from Kubatko and Chifman 2019, in this case it 
    is not normalized into a test statistic.
    """
    nsites = mat.sum()
    nabba = sum([mat[i] for i in ABBA_IDX])
    nbaba = sum([mat[i] for i in BABA_IDX])
    naabb = sum([mat[i] for i in AABB_IDX])
    abba = nabba / nsites
    baba = nbaba / nsites
    aabb = naabb / nsites   
    f1 = float(aabb - baba)
    f2 = float(abba - baba)
    if f2 == 0.:
        return 0.
    return f1 / f2



def calculate_hils_f12(mat, gamma=0.):
    """
    Calculate the f12 Hils statistic from Kubatko and Chifman 2019.
    """
    nsites = mat.sum()

    # calculate
    nabba = sum([mat[i] for i in ABBA_IDX])
    nbaba = sum([mat[i] for i in BABA_IDX])
    naabb = sum([mat[i] for i in AABB_IDX])
    abba = nabba / nsites
    baba = nbaba / nsites
    aabb = naabb / nsites

    f1 = aabb - baba
    f2 = abba - baba
    if f2 == 0.:
        return 0.

    sigmaf1 = (
        (1. / nsites) * sum([
            aabb * (1. - aabb),
            baba * (1. - baba), 
            2. * aabb * baba
            ])
        )
    sigmaf2 = (
        (1. / nsites) * sum([
            abba * (1. - abba),
            baba * (1. - baba),
            2. * abba * baba,
            ])
        )

    covf1f2 = (
        (1. / nsites) * sum([
            abba * (1. - aabb),
            aabb * baba,
            abba * baba,
            baba * (1. - baba)
            ])
        )

    ratio = gamma / (1. - gamma)
    num = f2 * ((f1 / f2) - ratio)
    p1 = (sigmaf2 * (ratio**2))
    p2 = ((2. * covf1f2 * ratio) + sigmaf1)
    denom = p1 - p2

    # calculate hils
    H = num / np.sqrt(abs(denom))
    return H




# def progress_bar(njobs, nfinished, start, message=""):
#     "prints a progress bar"
#     ## measure progress
#     if njobs:
#         progress = 100 * (nfinished / njobs)
#     else:
#         progress = 100

#     ## build the bar
#     hashes = "#" * int(progress / 5.)
#     nohash = " " * int(20 - len(hashes))

#     ## get time stamp
#     elapsed = datetime.timedelta(seconds=int(time.time() - start))

#     ## print to stderr
#     args = [hashes + nohash, int(progress), elapsed, message]
#     print("\r[{}] {:>3}% | {} | {}".format(*args), end="")
#     sys.stderr.flush()



# def tile_reps(array, nreps):
#     "used to fill labels in the simcat.Database for replicates"
#     ts = array.size
#     nr = nreps
#     result = np.array(
#         np.tile(array, nr)
#         .reshape((nr, ts))
#         .T.flatten())
#     return result<|MERGE_RESOLUTION|>--- conflicted
+++ resolved
@@ -8,119 +8,6 @@
 from ipywidgets import IntProgress, HTML, Box
 from IPython.display import display
 from .jitted import count_matrix_int
-<<<<<<< HEAD
-
-
-class SimcatError(Exception):
-    def __init__(self, *args, **kwargs):
-        Exception.__init__(self, *args, **kwargs)
-
-
-def get_all_admix_edges(ttree, lower=0.25, upper=0.75, exclude_sisters=False):
-    """
-    Find all possible admixture edges on a tree. Edges are unidirectional, 
-    so the source and dest need to overlap in time interval. To retrict 
-    migration to occur away from nodes (these can be harder to detect when 
-    validating methods) you can set upper and lower limits. For example, to 
-    make all source migrations to occur at the midpoint of overlapping 
-    intervals in which migration can occur you can set upper=.5, lower=.5.   
-    """
-    # bounds on edge overlaps
-    if lower is None:
-        lower = 0.0
-    if upper is None:
-        upper = 1.0
-
-    ## for all nodes map the potential admixture interval
-    for snode in ttree.treenode.traverse():
-        if snode.is_root():
-            snode.interval = (None, None)
-        else:
-            snode.interval = (snode.height, snode.up.height)
-
-    ## for all nodes find overlapping intervals
-    intervals = {}
-    for snode in ttree.treenode.traverse():
-        for dnode in ttree.treenode.traverse():
-            if not any([snode.is_root(), dnode.is_root(), dnode == snode]):
-
-                ## [option] skip sisters
-                if (exclude_sisters) & (dnode.up == snode.up):
-                    continue
-
-                ## check for overlap
-                smin, smax = snode.interval
-                dmin, dmax = dnode.interval
-
-                ## find if nodes have interval where admixture can occur
-                low_bin = np.max([smin, dmin])
-                top_bin = np.min([smax, dmax])              
-                if top_bin > low_bin:
-
-                    # restrict migration within bin to a smaller interval
-                    length = top_bin - low_bin
-                    low_limit = low_bin + (length * lower)
-                    top_limit = low_bin + (length * upper)
-                    intervals[(snode.idx, dnode.idx)] = (low_limit, top_limit)
-    return intervals
-
-
-def tile_reps(array, nreps):
-    "used to fill labels in the simcat.Database for replicates"
-    ts = array.size
-    nr = nreps
-    result = np.array(
-        np.tile(array, nr)
-        .reshape((nr, ts))
-        .T.flatten())
-    return result
-
-
-def get_snps_count_matrix(tree, seqs):
-    """
-    Compiles SNP data into a nquartets x 16 x 16 count matrix with the order
-    of quartets determined by the shape of the tree.
-    """
-    # get nquartets without requiring scipy (slower for biiig data tho)
-    nquarts = sum(1 for i in itertools.combinations(range(tree.ntips), 4))
-
-    # shape of the arr (count matrix)
-    arr = np.zeros((nquarts, 16, 16), dtype=np.int64)
-
-    # iterator for quartets, e.g., (0, 1, 2, 3), (0, 1, 2, 4)...
-    quartidx = 0
-    qiter = itertools.combinations(range(tree.ntips), 4)
-    for currquart in qiter:
-        # cols indices match tip labels b/c we named tips node.idx
-        quartsnps = seqs[currquart, :]
-        # save as stacked matrices
-        arr[quartidx] = count_matrix_int(quartsnps.T)
-        # save flattened to counts
-        quartidx += 1
-    return arr
-
-# def progress_bar(njobs, nfinished, start, message=""):
-#     "prints a progress bar"
-#     ## measure progress
-#     if njobs:
-#         progress = 100 * (nfinished / njobs)
-#     else:
-#         progress = 100
-
-#     ## build the bar
-#     hashes = "#" * int(progress / 5.)
-#     nohash = " " * int(20 - len(hashes))
-
-#     ## get time stamp
-#     elapsed = datetime.timedelta(seconds=int(time.time() - start))
-
-#     ## print to stderr
-#     args = [hashes + nohash, int(progress), elapsed, message]
-#     print("\r[{}] {:>3}% | {} | {}".format(*args), end="")
-#     sys.stderr.flush()
-
-=======
->>>>>>> c4ac074b
 
 
 __INVARIANTS__ = """
